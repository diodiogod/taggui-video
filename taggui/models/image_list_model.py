import random
import re
import sys
from collections import Counter, deque
from dataclasses import dataclass
from enum import Enum
from math import floor, ceil
from pathlib import Path
import json

import exifread
import imagesize
<<<<<<< HEAD
from PySide6.QtCore import (QAbstractListModel, QModelIndex, QMimeData, QSize,
                            Qt, QUrl, Signal, Slot)
=======
from PySide6.QtCore import (QAbstractListModel, QModelIndex, QPoint, QRect,
                            QSize, Qt, Signal, Slot)
>>>>>>> 8c044725
from PySide6.QtGui import QIcon, QImageReader, QPixmap
from PySide6.QtWidgets import QMessageBox

from utils.image import Image, ImageMarking, Marking
from utils.settings import DEFAULT_SETTINGS, settings
from utils.utils import get_confirmation_dialog_reply, pluralize
import utils.target_dimension as target_dimension

UNDO_STACK_SIZE = 32


def get_file_paths(directory_path: Path) -> set[Path]:
    """
    Recursively get all file paths in a directory, including those in
    subdirectories.
    """
    file_paths = set()
    for path in directory_path.iterdir():
        if path.is_file():
            file_paths.add(path)
        elif path.is_dir():
            file_paths.update(get_file_paths(path))
    return file_paths


@dataclass
class HistoryItem:
    action_name: str
    tags: list[dict[str, list[str] | QRect | None | list[Marking]]]
    should_ask_for_confirmation: bool


class Scope(str, Enum):
    ALL_IMAGES = 'All images'
    FILTERED_IMAGES = 'Filtered images'
    SELECTED_IMAGES = 'Selected images'


class ImageListModel(QAbstractListModel):
    update_undo_and_redo_actions_requested = Signal()

    def __init__(self, image_list_image_width: int, tag_separator: str):
        super().__init__()
        self.image_list_image_width = image_list_image_width
        self.tag_separator = tag_separator
        self.images: list[Image] = []
        self.undo_stack = deque(maxlen=UNDO_STACK_SIZE)
        self.redo_stack = []
        self.proxy_image_list_model = None
        self.image_list_selection_model = None

    def flags(self, index):
        default_flags = super().flags(index)
        if index.isValid():
            return Qt.ItemFlags.ItemIsDragEnabled | default_flags
        return default_flags

    def mimeTypes(self):
        return ('text/uri-list', 'text/plain')

    def mimeData(self, indexes):
        mimeData = QMimeData()
        mimeData.setUrls([QUrl('file://' + str(self.data(
            image_index, Qt.ItemDataRole.UserRole
            ).path)) for image_index in indexes])
        mimeData.setText('\r\n'.join(['file://' + str(self.data(
            image_index, Qt.ItemDataRole.UserRole
            ).path) for image_index in indexes]))
        return mimeData

    def rowCount(self, parent=None) -> int:
        return len(self.images)

    def data(self, index, role=None) -> Image | str | QIcon | QSize:
        image = self.images[index.row()]
        if role == Qt.ItemDataRole.UserRole:
            return image
        if role == Qt.ItemDataRole.DisplayRole:
            # The text shown next to the thumbnail in the image list.
            text = image.path.name
            if image.tags:
                caption = self.tag_separator.join(image.tags)
                text += f'\n{caption}'
            return text
        if role == Qt.ItemDataRole.DecorationRole:
            # The thumbnail. If the image already has a thumbnail stored, use
            # it. Otherwise, generate a thumbnail and save it to the image.
            if image.thumbnail:
                return image.thumbnail
            image_reader = QImageReader(str(image.path))
            # Rotate the image based on the orientation tag.
            image_reader.setAutoTransform(True)
            if image.crop:
                crop = image.crop
            else:
                crop = QRect(QPoint(0, 0), image_reader.size())
            if crop.height() > crop.width()*3:
                # keep it reasonable, higher than 3x the width doesn't make sense
                crop.setTop((crop.height() - crop.width()*3)//2) # center crop
                crop.setHeight(crop.width()*3)
            image_reader.setClipRect(crop)
            pixmap = QPixmap.fromImageReader(image_reader).scaledToWidth(
                self.image_list_image_width,
                Qt.TransformationMode.SmoothTransformation)
            thumbnail = QIcon(pixmap)
            image.thumbnail = thumbnail
            return thumbnail
        if role == Qt.ItemDataRole.SizeHintRole:
            if image.thumbnail:
                return image.thumbnail.availableSizes()[0]
            dimensions = image.crop.size().toTuple() if image.crop else image.dimensions
            if not dimensions:
                return QSize(self.image_list_image_width,
                             self.image_list_image_width)
            width, height = dimensions
            # Scale the dimensions to the image width.
            return QSize(self.image_list_image_width,
                         int(self.image_list_image_width * min(height / width, 3)))
        if role == Qt.ItemDataRole.ToolTipRole:
            path = image.path.relative_to(settings.value('directory_path', type=str))
            dimensions = f'{image.dimensions[0]}:{image.dimensions[1]}'
            if not image.target_dimension:
                if image.crop:
                    image.target_dimension = target_dimension.get(image.crop.size())
                else:
                    image.target_dimension = target_dimension.get(QSize(*image.dimensions))
            target = f'{image.target_dimension.width()}:{image.target_dimension.height()}'
            return f'{path}\n{dimensions} 🠮 {target}'

    def load_directory(self, directory_path: Path):
        self.images.clear()
        self.undo_stack.clear()
        self.redo_stack.clear()
        self.update_undo_and_redo_actions_requested.emit()
        error_messages: list[str] = []
        file_paths = get_file_paths(directory_path)
        image_suffixes_string = settings.value(
            'image_list_file_formats',
            defaultValue=DEFAULT_SETTINGS['image_list_file_formats'], type=str)
        image_suffixes = []
        for suffix in image_suffixes_string.split(','):
            suffix = suffix.strip().lower()
            if not suffix.startswith('.'):
                suffix = '.' + suffix
            image_suffixes.append(suffix)
        image_paths = {path for path in file_paths
                       if path.suffix.lower() in image_suffixes}
        # Comparing paths is slow on some systems, so convert the paths to
        # strings.
        text_file_path_strings = {str(path) for path in file_paths
                                  if path.suffix == '.txt'}
        json_file_path_strings = {str(path) for path in file_paths
                                  if path.suffix == '.json'}
        for image_path in image_paths:
            try:
                dimensions = imagesize.get(image_path)
                # Check the Exif orientation tag and rotate the dimensions if
                # necessary.
                with open(image_path, 'rb') as image_file:
                    try:
                        exif_tags = exifread.process_file(
                            image_file, details=False,
                            stop_tag='Image Orientation')
                        if 'Image Orientation' in exif_tags:
                            orientations = (exif_tags['Image Orientation']
                                            .values)
                            if any(value in orientations
                                   for value in (5, 6, 7, 8)):
                                dimensions = (dimensions[1], dimensions[0])
                    except Exception as exception:
                        error_messages.append(f'Failed to get Exif tags for '
                                              f'{image_path}: {exception}')
            except (ValueError, OSError) as exception:
                error_messages.append(f'Failed to get dimensions for '
                                      f'{image_path}: {exception}')
                dimensions = None
            tags = []
            text_file_path = image_path.with_suffix('.txt')
            if str(text_file_path) in text_file_path_strings:
                # `errors='replace'` inserts a replacement marker such as '?'
                # when there is malformed data.
                caption = text_file_path.read_text(encoding='utf-8',
                                                   errors='replace')
                if caption:
                    tags = caption.split(self.tag_separator)
                    tags = [tag.strip() for tag in tags]
                    tags = [tag for tag in tags if tag]
            image = Image(image_path, dimensions, tags)
            json_file_path = image_path.with_suffix('.json')
            if (str(json_file_path) in json_file_path_strings and
                json_file_path.stat().st_size > 0):
                with json_file_path.open(encoding='UTF-8') as source:
                    try:
                        meta = json.load(source)
                    except json.JSONDecodeError as e:
                        error_messages.append(f'Invalid JSON in '
                                              f'"{json_file_path}": {e.msg}')
                        break
                    except UnicodeDecodeError as e:
                        error_messages.append(f'Invalid Unicode in JSON in '
                                              f'"{json_file_path}": {e.reason}')
                        break

                    if meta.get('version') == 1:
                        crop = meta.get('crop')
                        if crop and type(crop) is list and len(crop) == 4:
                            image.crop = QRect(*crop)
                        rating = meta.get('rating')
                        if rating:
                            image.rating = rating
                        markings = meta.get('markings')
                        if markings and type(markings) is list:
                            for marking in markings:
                                marking = Marking(label=marking.get('label'),
                                                  type=ImageMarking[marking.get('type')],
                                                  rect=QRect(*marking.get('rect')),
                                                  confidence=marking.get('confidence', 1.0))
                                image.markings.append(marking)
                    else:
                        error_messages.append(f'Invalid version '
                                              f'"{meta.get('version')}" in '
                                              f'"{json_file_path}"')
            self.images.append(image)
        self.images.sort(key=lambda image_: image_.path)
        self.modelReset.emit()
        if len(error_messages) > 0:
            print('\n'.join(error_messages), file=sys.stderr)
            error_message_box = QMessageBox()
            error_message_box.setWindowTitle('Directory reading error')
            error_message_box.setIcon(QMessageBox.Icon.Warning)
            error_message_box.setText('\n'.join(error_messages))
            error_message_box.exec()

    def add_to_undo_stack(self, action_name: str,
                          should_ask_for_confirmation: bool):
        """Add the current state of the image tags to the undo stack."""
        tags = [{'tags': image.tags.copy(),
                 'rating': image.rating,
                 'crop': QRect(image.crop) if image.crop is not None else None,
                 'markings': image.markings.copy()} for image in self.images]
        self.undo_stack.append(HistoryItem(action_name, tags,
                                           should_ask_for_confirmation))
        self.redo_stack.clear()
        self.update_undo_and_redo_actions_requested.emit()

    def write_image_tags_to_disk(self, image: Image):
        try:
            image.path.with_suffix('.txt').write_text(
                self.tag_separator.join(image.tags), encoding='utf-8',
                errors='replace')
        except OSError:
            error_message_box = QMessageBox()
            error_message_box.setWindowTitle('Error')
            error_message_box.setIcon(QMessageBox.Icon.Critical)
            error_message_box.setText(f'Failed to save tags for {image.path}.')
            error_message_box.exec()

    def write_meta_to_disk(self, image: Image):
        does_exist = image.path.with_suffix('.json').exists()
        meta: dict[str, any] = {'version': 1, 'rating': image.rating}
        if image.crop is not None:
            meta['crop'] = image.crop.getRect()
        meta['markings'] = [{'label': marking.label,
                             'type': marking.type.name,
                             'confidence': marking.confidence,
                             'rect': marking.rect.getRect()} for marking in image.markings]
        if does_exist or len(meta.keys()) > 1:
            try:
                with image.path.with_suffix('.json').open('w', encoding='UTF-8') as meta_file:
                    json.dump(meta, meta_file)
            except OSError:
                error_message_box = QMessageBox()
                error_message_box.setWindowTitle('Error')
                error_message_box.setIcon(QMessageBox.Icon.Critical)
                error_message_box.setText(f'Failed to save JSON for {image.path}.')
                error_message_box.exec()

    def restore_history_tags(self, is_undo: bool):
        if is_undo:
            source_stack = self.undo_stack
            destination_stack = self.redo_stack
        else:
            # Redo.
            source_stack = self.redo_stack
            destination_stack = self.undo_stack
        if not source_stack:
            return
        history_item = source_stack[-1]
        if history_item.should_ask_for_confirmation:
            undo_or_redo_string = 'Undo' if is_undo else 'Redo'
            reply = get_confirmation_dialog_reply(
                title=undo_or_redo_string,
                question=f'{undo_or_redo_string} '
                         f'"{history_item.action_name}"?')
            if reply != QMessageBox.StandardButton.Yes:
                return
        source_stack.pop()
        tags = [{'tags': image.tags.copy(),
                 'rating': image.rating,
                 'crop': QRect(image.crop) if image.crop is not None else None,
                 'markings': image.markings.copy()} for image in self.images]
        destination_stack.append(HistoryItem(
            history_item.action_name, tags,
            history_item.should_ask_for_confirmation))
        changed_image_indices = []
        for image_index, (image, history_image_tags) in enumerate(
                zip(self.images, history_item.tags)):
            if (image.tags == history_image_tags['tags'] and
                image.rating == history_image_tags['rating'] and
                image.crop == history_image_tags['crop'] and
                image.markings == history_image_tags['markings']):
                continue
            changed_image_indices.append(image_index)
            image.tags = history_image_tags['tags']
            image.rating = history_image_tags['rating']
            image.crop = history_image_tags['crop']
            image.markings = history_image_tags['markings']
            self.write_image_tags_to_disk(image)
            self.write_meta_to_disk(image)
        if changed_image_indices:
            self.dataChanged.emit(self.index(changed_image_indices[0]),
                                  self.index(changed_image_indices[-1]))
        self.update_undo_and_redo_actions_requested.emit()

    @Slot()
    def undo(self):
        """Undo the last action."""
        self.restore_history_tags(is_undo=True)

    @Slot()
    def redo(self):
        """Redo the last undone action."""
        self.restore_history_tags(is_undo=False)

    def is_image_in_scope(self, scope: Scope | str, image_index: int,
                          image: Image) -> bool:
        if scope == Scope.ALL_IMAGES:
            return True
        if scope == Scope.FILTERED_IMAGES:
            return self.proxy_image_list_model.is_image_in_filtered_images(
                image)
        if scope == Scope.SELECTED_IMAGES:
            proxy_index = self.proxy_image_list_model.mapFromSource(
                self.index(image_index))
            return self.image_list_selection_model.isSelected(proxy_index)

    def get_text_match_count(self, text: str, scope: Scope | str,
                             whole_tags_only: bool, use_regex: bool) -> int:
        """Get the number of instances of a text in all captions."""
        match_count = 0
        for image_index, image in enumerate(self.images):
            if not self.is_image_in_scope(scope, image_index, image):
                continue
            if whole_tags_only:
                if use_regex:
                    match_count += len([
                        tag for tag in image.tags
                        if re.fullmatch(pattern=text, string=tag)
                    ])
                else:
                    match_count += image.tags.count(text)
            else:
                caption = self.tag_separator.join(image.tags)
                if use_regex:
                    match_count += len(re.findall(pattern=text,
                                                  string=caption))
                else:
                    match_count += caption.count(text)
        return match_count

    def find_and_replace(self, find_text: str, replace_text: str,
                         scope: Scope | str, use_regex: bool):
        """
        Find and replace arbitrary text in captions, within and across tag
        boundaries.
        """
        if not find_text:
            return
        self.add_to_undo_stack(action_name='Find and Replace',
                               should_ask_for_confirmation=True)
        changed_image_indices = []
        for image_index, image in enumerate(self.images):
            if not self.is_image_in_scope(scope, image_index, image):
                continue
            caption = self.tag_separator.join(image.tags)
            if use_regex:
                if not re.search(pattern=find_text, string=caption):
                    continue
                caption = re.sub(pattern=find_text, repl=replace_text,
                                 string=caption)
            else:
                if find_text not in caption:
                    continue
                caption = caption.replace(find_text, replace_text)
            changed_image_indices.append(image_index)
            image.tags = caption.split(self.tag_separator)
            self.write_image_tags_to_disk(image)
        if changed_image_indices:
            self.dataChanged.emit(self.index(changed_image_indices[0]),
                                  self.index(changed_image_indices[-1]))

    def sort_tags_alphabetically(self, do_not_reorder_first_tag: bool):
        """Sort the tags for each image in alphabetical order."""
        self.add_to_undo_stack(action_name='Sort Tags',
                               should_ask_for_confirmation=True)
        changed_image_indices = []
        for image_index, image in enumerate(self.images):
            if len(image.tags) < 2:
                continue
            old_caption = self.tag_separator.join(image.tags)
            if do_not_reorder_first_tag:
                first_tag = image.tags[0]
                image.tags = [first_tag] + sorted(image.tags[1:])
            else:
                image.tags.sort()
            new_caption = self.tag_separator.join(image.tags)
            if new_caption != old_caption:
                changed_image_indices.append(image_index)
                self.write_image_tags_to_disk(image)
        if changed_image_indices:
            self.dataChanged.emit(self.index(changed_image_indices[0]),
                                  self.index(changed_image_indices[-1]))

    def sort_tags_by_frequency(self, tag_counter: Counter,
                               do_not_reorder_first_tag: bool):
        """
        Sort the tags for each image by the total number of times a tag appears
        across all images.
        """
        self.add_to_undo_stack(action_name='Sort Tags',
                               should_ask_for_confirmation=True)
        changed_image_indices = []
        for image_index, image in enumerate(self.images):
            if len(image.tags) < 2:
                continue
            old_caption = self.tag_separator.join(image.tags)
            if do_not_reorder_first_tag:
                first_tag = image.tags[0]
                image.tags = [first_tag] + sorted(
                    image.tags[1:], key=lambda tag: tag_counter[tag],
                    reverse=True)
            else:
                image.tags.sort(key=lambda tag: tag_counter[tag], reverse=True)
            new_caption = self.tag_separator.join(image.tags)
            if new_caption != old_caption:
                changed_image_indices.append(image_index)
                self.write_image_tags_to_disk(image)
        if changed_image_indices:
            self.dataChanged.emit(self.index(changed_image_indices[0]),
                                  self.index(changed_image_indices[-1]))

    def reverse_tags_order(self, do_not_reorder_first_tag: bool):
        """Reverse the order of the tags for each image."""
        self.add_to_undo_stack(action_name='Reverse Order of Tags',
                               should_ask_for_confirmation=True)
        changed_image_indices = []
        for image_index, image in enumerate(self.images):
            if len(image.tags) < 2:
                continue
            changed_image_indices.append(image_index)
            if do_not_reorder_first_tag:
                image.tags = [image.tags[0]] + list(reversed(image.tags[1:]))
            else:
                image.tags = list(reversed(image.tags))
            self.write_image_tags_to_disk(image)
        if changed_image_indices:
            self.dataChanged.emit(self.index(changed_image_indices[0]),
                                  self.index(changed_image_indices[-1]))

    def shuffle_tags(self, do_not_reorder_first_tag: bool):
        """Shuffle the tags for each image randomly."""
        self.add_to_undo_stack(action_name='Shuffle Tags',
                               should_ask_for_confirmation=True)
        changed_image_indices = []
        for image_index, image in enumerate(self.images):
            if len(image.tags) < 2:
                continue
            changed_image_indices.append(image_index)
            if do_not_reorder_first_tag:
                first_tag, *remaining_tags = image.tags
                random.shuffle(remaining_tags)
                image.tags = [first_tag] + remaining_tags
            else:
                random.shuffle(image.tags)
            self.write_image_tags_to_disk(image)
        if changed_image_indices:
            self.dataChanged.emit(self.index(changed_image_indices[0]),
                                  self.index(changed_image_indices[-1]))

    def sort_sentences_down(self, separate_newline: bool):
        """Sort the tags so that the sentences are on the bottom."""
        self.add_to_undo_stack(action_name='Sort Sentence Tags',
                               should_ask_for_confirmation=True)
        changed_image_indices = []
        for image_index, image in enumerate(self.images):
            changed_image_indices.append(image_index)
            sentence_tags = []
            non_sentence_tags = []
            for tag in image.tags:
                if separate_newline and tag == '#newline':
                    continue
                if tag.endswith('.'):
                    sentence_tags.append(tag)
                else:
                    non_sentence_tags.append(tag)
            if separate_newline:
                if len(sentence_tags) > 0:
                    non_sentence_tags.append(sentence_tags.pop())
                for tag in sentence_tags:
                    non_sentence_tags.append('#newline')
                    non_sentence_tags.append(tag)
            else:
                non_sentence_tags.extend(sentence_tags)
            image.tags = non_sentence_tags
            self.write_image_tags_to_disk(image)
        if changed_image_indices:
            self.dataChanged.emit(self.index(changed_image_indices[0]),
                                  self.index(changed_image_indices[-1]))

    def move_tags_to_front(self, tags_to_move: list[str]):
        """
        Move one or more tags to the front of the tags list for each image.
        """
        self.add_to_undo_stack(action_name='Move Tags to Front',
                               should_ask_for_confirmation=True)
        changed_image_indices = []
        for image_index, image in enumerate(self.images):
            if not any(tag in image.tags for tag in tags_to_move):
                continue
            old_caption = self.tag_separator.join(image.tags)
            moved_tags = []
            for tag in tags_to_move:
                tag_count = image.tags.count(tag)
                moved_tags.extend([tag] * tag_count)
            unmoved_tags = [tag for tag in image.tags if tag not in moved_tags]
            image.tags = moved_tags + unmoved_tags
            new_caption = self.tag_separator.join(image.tags)
            if new_caption != old_caption:
                changed_image_indices.append(image_index)
                self.write_image_tags_to_disk(image)
        if changed_image_indices:
            self.dataChanged.emit(self.index(changed_image_indices[0]),
                                  self.index(changed_image_indices[-1]))

    def remove_duplicate_tags(self) -> int:
        """
        Remove duplicate tags for each image. Return the number of removed
        tags.
        """
        self.add_to_undo_stack(action_name='Remove Duplicate Tags',
                               should_ask_for_confirmation=True)
        changed_image_indices = []
        removed_tag_count = 0
        for image_index, image in enumerate(self.images):
            tag_count = len(image.tags)
            unique_tag_count = len(set(image.tags))
            if tag_count == unique_tag_count:
                continue
            changed_image_indices.append(image_index)
            removed_tag_count += tag_count - unique_tag_count
            # Use a dictionary instead of a set to preserve the order.
            image.tags = list(dict.fromkeys(image.tags))
            self.write_image_tags_to_disk(image)
        if changed_image_indices:
            self.dataChanged.emit(self.index(changed_image_indices[0]),
                                  self.index(changed_image_indices[-1]))
        return removed_tag_count

    def remove_empty_tags(self) -> int:
        """
        Remove empty tags (tags that are empty strings or only contain
        whitespace) for each image. Return the number of removed tags.
        """
        self.add_to_undo_stack(action_name='Remove Empty Tags',
                               should_ask_for_confirmation=True)
        changed_image_indices = []
        removed_tag_count = 0
        for image_index, image in enumerate(self.images):
            old_tag_count = len(image.tags)
            image.tags = [tag for tag in image.tags if tag.strip()]
            new_tag_count = len(image.tags)
            if old_tag_count == new_tag_count:
                continue
            changed_image_indices.append(image_index)
            removed_tag_count += old_tag_count - new_tag_count
            self.write_image_tags_to_disk(image)
        if changed_image_indices:
            self.dataChanged.emit(self.index(changed_image_indices[0]),
                                  self.index(changed_image_indices[-1]))
        return removed_tag_count

    def update_image_tags(self, image_index: QModelIndex, tags: list[str]):
        image: Image = self.data(image_index, Qt.ItemDataRole.UserRole)
        if image.tags == tags:
            return
        image.tags = tags
        self.dataChanged.emit(image_index, image_index)
        self.write_image_tags_to_disk(image)

    @Slot(list, list)
    def add_tags(self, tags: list[str], image_indices: list[QModelIndex]):
        """Add one or more tags to one or more images."""
        if not image_indices:
            return
        action_name = f'Add {pluralize("Tag", len(tags))}'
        should_ask_for_confirmation = len(image_indices) > 1
        self.add_to_undo_stack(action_name, should_ask_for_confirmation)
        for image_index in image_indices:
            image: Image = self.data(image_index, Qt.ItemDataRole.UserRole)
            image.tags.extend(tags)
            self.write_image_tags_to_disk(image)
        min_image_index = min(image_indices, key=lambda index: index.row())
        max_image_index = max(image_indices, key=lambda index: index.row())
        self.dataChanged.emit(min_image_index, max_image_index)

    @Slot(list, str)
    def rename_tags(self, old_tags: list[str], new_tag: str,
                    scope: Scope | str = Scope.ALL_IMAGES,
                    use_regex: bool = False):
        self.add_to_undo_stack(
            action_name=f'Rename {pluralize("Tag", len(old_tags))}',
            should_ask_for_confirmation=True)
        changed_image_indices = []
        for image_index, image in enumerate(self.images):
            if not self.is_image_in_scope(scope, image_index, image):
                continue
            if use_regex:
                pattern = old_tags[0]
                if not any(re.fullmatch(pattern=pattern, string=image_tag)
                           for image_tag in image.tags):
                    continue
                image.tags = [new_tag if re.fullmatch(pattern=pattern,
                                                      string=image_tag)
                              else image_tag for image_tag in image.tags]
            else:
                if not any(old_tag in image.tags for old_tag in old_tags):
                    continue
                image.tags = [new_tag if image_tag in old_tags else image_tag
                              for image_tag in image.tags]
            changed_image_indices.append(image_index)
            self.write_image_tags_to_disk(image)
        if changed_image_indices:
            self.dataChanged.emit(self.index(changed_image_indices[0]),
                                  self.index(changed_image_indices[-1]))

    @Slot(list)
    def delete_tags(self, tags: list[str],
                    scope: Scope | str = Scope.ALL_IMAGES,
                    use_regex: bool = False):
        self.add_to_undo_stack(
            action_name=f'Delete {pluralize("Tag", len(tags))}',
            should_ask_for_confirmation=True)
        changed_image_indices = []
        for image_index, image in enumerate(self.images):
            if not self.is_image_in_scope(scope, image_index, image):
                continue
            if use_regex:
                pattern = tags[0]
                if not any(re.fullmatch(pattern=pattern, string=image_tag)
                           for image_tag in image.tags):
                    continue
                image.tags = [image_tag for image_tag in image.tags
                              if not re.fullmatch(pattern=pattern,
                                                  string=image_tag)]
            else:
                if not any(tag in image.tags for tag in tags):
                    continue
                image.tags = [image_tag for image_tag in image.tags
                              if image_tag not in tags]
            changed_image_indices.append(image_index)
            self.write_image_tags_to_disk(image)
        if changed_image_indices:
            self.dataChanged.emit(self.index(changed_image_indices[0]),
                                  self.index(changed_image_indices[-1]))

    def add_image_markings(self, image_index: QModelIndex, markings: list[dict]):
        image: Image = self.data(image_index, Qt.ItemDataRole.UserRole)
        for marking in markings:
            marking_type = {
                'hint': ImageMarking.HINT,
                'include': ImageMarking.INCLUDE,
                'exclude': ImageMarking.EXCLUDE}[marking['type']]
            box = marking['box']
            top_left = QPoint(floor(box[0]), floor(box[1]))
            bottom_right = QPoint(ceil(box[2]), ceil(box[3]))
            image.markings.append(Marking(label=marking['label'],
                                          type=marking_type,
                                          rect=QRect(top_left, bottom_right),
                                          confidence=marking['confidence']))
        if len(markings) > 0:
            self.dataChanged.emit(image_index, image_index)
            self.write_meta_to_disk(image)<|MERGE_RESOLUTION|>--- conflicted
+++ resolved
@@ -10,13 +10,8 @@
 
 import exifread
 import imagesize
-<<<<<<< HEAD
-from PySide6.QtCore import (QAbstractListModel, QModelIndex, QMimeData, QSize,
-                            Qt, QUrl, Signal, Slot)
-=======
-from PySide6.QtCore import (QAbstractListModel, QModelIndex, QPoint, QRect,
-                            QSize, Qt, Signal, Slot)
->>>>>>> 8c044725
+from PySide6.QtCore import (QAbstractListModel, QModelIndex, QMimeData, QPoint,
+                            QRect, QSize, Qt, QUrl, Signal, Slot)
 from PySide6.QtGui import QIcon, QImageReader, QPixmap
 from PySide6.QtWidgets import QMessageBox
 
@@ -153,6 +148,7 @@
         self.update_undo_and_redo_actions_requested.emit()
         error_messages: list[str] = []
         file_paths = get_file_paths(directory_path)
+        settings = get_settings()
         image_suffixes_string = settings.value(
             'image_list_file_formats',
             defaultValue=DEFAULT_SETTINGS['image_list_file_formats'], type=str)
